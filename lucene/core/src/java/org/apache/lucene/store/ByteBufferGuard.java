/*
 * Licensed to the Apache Software Foundation (ASF) under one or more
 * contributor license agreements.  See the NOTICE file distributed with
 * this work for additional information regarding copyright ownership.
 * The ASF licenses this file to You under the Apache License, Version 2.0
 * (the "License"); you may not use this file except in compliance with
 * the License.  You may obtain a copy of the License at
 *
 *     http://www.apache.org/licenses/LICENSE-2.0
 *
 * Unless required by applicable law or agreed to in writing, software
 * distributed under the License is distributed on an "AS IS" BASIS,
 * WITHOUT WARRANTIES OR CONDITIONS OF ANY KIND, either express or implied.
 * See the License for the specific language governing permissions and
 * limitations under the License.
 */
package org.apache.lucene.store;

import java.io.IOException;
import java.lang.invoke.VarHandle;
import java.nio.ByteBuffer;
import java.nio.FloatBuffer;
import java.nio.IntBuffer;
import java.nio.LongBuffer;

/**
 * A guard that is created for every {@link ByteBufferIndexInput} that tries on best effort to
 * reject any access to the {@link ByteBuffer} behind, once it is unmapped. A single instance of
 * this is used for the original and all clones, so once the original is closed and unmapped all
 * clones also throw {@link AlreadyClosedException}, triggered by a {@link NullPointerException}.
 *
 * <p>This code tries to hopefully flush any CPU caches using a store-store barrier. It also yields
 * the current thread to give other threads a chance to finish in-flight requests...
 */
public final class ByteBufferGuard {

  public ByteBuffer putBytes(ByteBuffer receiver, ByteBuffer supplier) {
    ensureValid();
    receiver.put(supplier);
    return receiver;
  }

  /**
   * Pass in an implementation of this interface to cleanup ByteBuffers. MMapDirectory implements
   * this to allow unmapping of bytebuffers with private Java APIs.
   */
  @FunctionalInterface
<<<<<<< HEAD
  public interface BufferCleaner {
=======
  interface BufferCleaner {
>>>>>>> 0c087dfd
    void freeBuffer(String resourceDescription, ByteBuffer b) throws IOException;
  }

  private final String resourceDescription;
  private final BufferCleaner cleaner;

  /** Not volatile; see comments on visibility below! */
  private boolean invalidated = false;

  /**
   * Creates an instance to be used for a single {@link ByteBufferIndexInput} which must be shared
   * by all of its clones.
   */
  public ByteBufferGuard(String resourceDescription, BufferCleaner cleaner) {
    this.resourceDescription = resourceDescription;
    this.cleaner = cleaner;
  }

  /** Invalidates this guard and unmaps (if supported). */
  public void invalidateAndUnmap(ByteBuffer... bufs) throws IOException {
    if (cleaner != null) {
      invalidated = true;
      // This call should hopefully flush any CPU caches and as a result make
      // the "invalidated" field update visible to other threads. We specifically
      // don't make "invalidated" field volatile for performance reasons, hoping the
      // JVM won't optimize away reads of that field and hardware should ensure
      // caches are in sync after this call.
      // For previous implementation (based on `AtomicInteger#lazySet(0)`) see LUCENE-7409.
      VarHandle.fullFence();
      // we give other threads a bit of time to finish reads on their ByteBuffer...:
      Thread.yield();
      // finally unmap the ByteBuffers:
      for (ByteBuffer b : bufs) {
        cleaner.freeBuffer(resourceDescription, b);
      }
    }
  }

  public boolean isInvalidated() {
    return invalidated;
  }

  private void ensureValid() {
    if (invalidated) {
      // this triggers an AlreadyClosedException in ByteBufferIndexInput:
      throw new NullPointerException();
    }
  }

  public void getBytes(ByteBuffer receiver, byte[] dst, int offset, int length) {
    ensureValid();
    receiver.get(dst, offset, length);
  }

  public byte getByte(ByteBuffer receiver) {
    ensureValid();
    return receiver.get();
  }

  public short getShort(ByteBuffer receiver) {
    ensureValid();
    return receiver.getShort();
  }

  public int getInt(ByteBuffer receiver) {
    ensureValid();
    return receiver.getInt();
  }

  public long getLong(ByteBuffer receiver) {
    ensureValid();
    return receiver.getLong();
  }

  public byte getByte(ByteBuffer receiver, int pos) {
    ensureValid();
    return receiver.get(pos);
  }

  public short getShort(ByteBuffer receiver, int pos) {
    ensureValid();
    return receiver.getShort(pos);
  }

  public int getInt(ByteBuffer receiver, int pos) {
    ensureValid();
    return receiver.getInt(pos);
  }

  public long getLong(ByteBuffer receiver, int pos) {
    ensureValid();
    return receiver.getLong(pos);
  }

  public void getLongs(LongBuffer receiver, long[] dst, int offset, int length) {
    ensureValid();
    receiver.get(dst, offset, length);
  }

  public void getInts(IntBuffer receiver, int[] dst, int offset, int length) {
    ensureValid();
    receiver.get(dst, offset, length);
  }

  public void getFloats(FloatBuffer receiver, float[] dst, int offset, int length) {
    ensureValid();
    receiver.get(dst, offset, length);
  }
}<|MERGE_RESOLUTION|>--- conflicted
+++ resolved
@@ -45,11 +45,7 @@
    * this to allow unmapping of bytebuffers with private Java APIs.
    */
   @FunctionalInterface
-<<<<<<< HEAD
   public interface BufferCleaner {
-=======
-  interface BufferCleaner {
->>>>>>> 0c087dfd
     void freeBuffer(String resourceDescription, ByteBuffer b) throws IOException;
   }
 
