/*
 * Licensed to the Apache Software Foundation (ASF) under one or more
 * contributor license agreements.  See the NOTICE file distributed with
 * this work for additional information regarding copyright ownership.
 * The ASF licenses this file to You under the Apache License, Version 2.0
 * (the "License"); you may not use this file except in compliance with
 * the License.  You may obtain a copy of the License at
 *
 *     http://www.apache.org/licenses/LICENSE-2.0
 *
 * Unless required by applicable law or agreed to in writing, software
 * distributed under the License is distributed on an "AS IS" BASIS,
 * WITHOUT WARRANTIES OR CONDITIONS OF ANY KIND, either express or implied.
 * See the License for the specific language governing permissions and
 * limitations under the License.
 */

// This checks that we're running the desired version of Gradle and
// that the JVM is supported.

import org.gradle.util.GradleVersion

configure(rootProject) {
  ext {
<<<<<<< HEAD
    expectedGradleVersion = '7.5.1'
=======
    expectedGradleVersion = '7.6'
>>>>>>> dedafdee
  }

  wrapper {
    distributionType = Wrapper.DistributionType.ALL
    gradleVersion = expectedGradleVersion
  }

  def currentJavaVersion = JavaVersion.current()
  if (currentJavaVersion < minJavaVersion) {
    throw new GradleException("At least Java ${minJavaVersion} is required, you are running Java ${currentJavaVersion} "
        + "[${System.getProperty('java.vm.name')} ${System.getProperty('java.vm.version')}]")
  }

  // If we're regenerating the wrapper, skip the check.
  if (!gradle.startParameter.taskNames.contains("wrapper")) {
    def currentGradleVersion = GradleVersion.current()
    if (currentGradleVersion != GradleVersion.version(expectedGradleVersion)) {
      if (currentGradleVersion.baseVersion == GradleVersion.version(expectedGradleVersion).baseVersion) {
        logger.warn("Gradle ${expectedGradleVersion} is required but base version of this gradle matches, proceeding (" +
            "this gradle is ${currentGradleVersion})")
      } else {
        throw new GradleException("Gradle ${expectedGradleVersion} is required (hint: use the gradlew script): " +
            "this gradle is ${currentGradleVersion}")
      }
    }
  }
}<|MERGE_RESOLUTION|>--- conflicted
+++ resolved
@@ -22,11 +22,7 @@
 
 configure(rootProject) {
   ext {
-<<<<<<< HEAD
-    expectedGradleVersion = '7.5.1'
-=======
     expectedGradleVersion = '7.6'
->>>>>>> dedafdee
   }
 
   wrapper {
